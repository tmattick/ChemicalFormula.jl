--- conflicted
+++ resolved
@@ -8,11 +8,8 @@
 Unitful = "1986cc42-f94f-5a68-af5c-568840ba703d"
 
 [compat]
-<<<<<<< HEAD
 Unitful = "1"
-=======
 PeriodicTable = "1"
->>>>>>> 9afabfee
 julia = "1"
 
 [extras]
